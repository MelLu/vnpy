--- conflicted
+++ resolved
@@ -10,11 +10,7 @@
 # from vnpy.gateway.ctp import CtpGateway
 # from vnpy.gateway.ctptest import CtptestGateway
 # from vnpy.gateway.femas import FemasGateway
-<<<<<<< HEAD
 from vnpy.gateway.tiger import TigerGateway
-=======
-# from vnpy.gateway.tiger import TigerGateway
->>>>>>> f2c5882e
 # from vnpy.gateway.oes import OesGateway
 # from vnpy.gateway.okex import OkexGateway
 # from vnpy.gateway.huobi import HuobiGateway
@@ -22,15 +18,10 @@
 # from vnpy.gateway.onetoken import OnetokenGateway
 # from vnpy.gateway.okexf import OkexfGateway
 # from vnpy.gateway.xtp import XtpGateway
-<<<<<<< HEAD
 from vnpy.gateway.hbdm import HbdmGateway
 # from vnpy.gateway.tap import TapGateway
 from vnpy.gateway.tora import ToraGateway
-=======
-# from vnpy.gateway.hbdm import HbdmGateway
-# from vnpy.gateway.tap import TapGateway
 from vnpy.gateway.alpaca import AlpacaGateway
->>>>>>> f2c5882e
 
 # from vnpy.app.cta_strategy import CtaStrategyApp
 # from vnpy.app.csv_loader import CsvLoaderApp
@@ -52,17 +43,10 @@
     # main_engine.add_gateway(CtpGateway)
     # main_engine.add_gateway(CtptestGateway)
     # main_engine.add_gateway(FemasGateway)
-<<<<<<< HEAD
-    main_engine.add_gateway(IbGateway)
-    main_engine.add_gateway(FutuGateway)
-    main_engine.add_gateway(BitmexGateway)
-    main_engine.add_gateway(TigerGateway)
-=======
     # main_engine.add_gateway(IbGateway)
     # main_engine.add_gateway(FutuGateway)
     # main_engine.add_gateway(BitmexGateway)
     # main_engine.add_gateway(TigerGateway)
->>>>>>> f2c5882e
     # main_engine.add_gateway(OesGateway)
     # main_engine.add_gateway(OkexGateway)
     # main_engine.add_gateway(HuobiGateway)
@@ -72,11 +56,8 @@
     # main_engine.add_gateway(HbdmGateway)
     # main_engine.add_gateway(XtpGateway)
     # main_engine.add_gateway(TapGateway)
-<<<<<<< HEAD
     main_engine.add_gateway(ToraGateway)
-=======
     main_engine.add_gateway(AlpacaGateway)
->>>>>>> f2c5882e
 
     # main_engine.add_app(CtaStrategyApp)
     # main_engine.add_app(CtaBacktesterApp)
